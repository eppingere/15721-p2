#pragma once

#include <common/shared_latch.h>

#include <functional>
#include <storage/storage_defs.h>
#include <execution/util/execution_common.h>

#include "common/macros.h"

namespace terrier::storage::index {

template <typename KeyType, typename ValueType, typename KeyComparator = std::less<KeyType>,
    typename KeyEqualityChecker = std::equal_to<KeyType>, typename KeyHashFunc = std::hash<KeyType>,
    typename ValueEqualityChecker = std::equal_to<ValueType>>
class BPlusTree {
 public:
  BPlusTree(KeyComparator p_key_cmp_obj = KeyComparator{},
            KeyEqualityChecker p_key_eq_obj = KeyEqualityChecker{}, KeyHashFunc p_key_hash_obj = KeyHashFunc{},
            ValueEqualityChecker p_value_eq_obj = ValueEqualityChecker{})
      : root_{static_cast<BaseNode *>(new LeafNode)}, structure_size_(sizeof(LeafNode)) {};

  static std::atomic<uint64_t> epoch;
  static const short branch_factor_ = 8;
  static const short leaf_size_ = 8; // cant every be less than 3
  static const uint64_t write_lock_mask_ = static_cast<uint64_t>(0x01) << 63;
  static const uint64_t node_type_mask_ = static_cast<uint64_t>(0x01) << 62;
  static const uint64_t is_deleted_mask_ = static_cast<uint64_t>(0x01) << 61;
  static const uint64_t delete_epoch_mask_ = ~(static_cast<uint64_t>(0xE) << 60);

  enum class NodeType: bool {
    LEAF = true,
    INNER_NODE = false,
  };

  class BaseNode {
   public:
    BaseNode(BPlusTree::NodeType t) :
        info_(t == NodeType::LEAF ? node_type_mask_ : 0),
        size_(0),
        offset_(0),
        limit_(t == NodeType::LEAF ? leaf_size_ : branch_factor_ - 1) {};
    ~BaseNode()=default;

    std::atomic<uint64_t> info_;
    std::atomic<uint16_t> size_, offset_, limit_;
    common::SharedLatch base_latch_;

    inline void write_lock() {
      while(true) {
        uint64_t old_value = info_.load();
        uint64_t not_locked = old_value | (~write_lock_mask_);
        uint64_t locked = old_value | write_lock_mask_;
        if (!info_.compare_exchange_strong(not_locked, locked)) {
          continue;
        }
        break;
      }
    };

    inline void write_unlock() {
      TERRIER_ASSERT(info_.load() & write_lock_mask_, "unlock called on unlocked inner node");
      while (true) {
        uint64_t old_meta_data = info_.load();
        if (!info_.compare_exchange_strong(old_meta_data, old_meta_data & (~write_lock_mask_))) {
          continue;
        }
        break;
      }
    };

    inline void mark_delete() {
      TERRIER_ASSERT(!(info_.load() & is_deleted_mask_),
                     "tried to mark as deleted already deleted node");
      while (true) {
        uint64_t old_meta_data = info_.load() & (~delete_epoch_mask_);
        uint64_t e = epoch.load() & delete_epoch_mask_;

        if (!info_.compare_exchange_strong(old_meta_data, old_meta_data | is_deleted_mask_ | e)) {
          continue;
        }
        break;
      }
    }

    inline uint64_t get_delete_epoch() {
      TERRIER_ASSERT(info_.load() & is_deleted_mask_, "got delete epoch of non deleted node");
      return info_.load() & delete_epoch_mask_;
    }

    inline NodeType get_type() { return static_cast<NodeType>(info_ & node_type_mask_); }
  };

  class InnerNode : public BaseNode {
   public:
    InnerNode() : BaseNode(NodeType::INNER_NODE) {};
    ~InnerNode()=default;


    BaseNode* findMinChild(KeyType key) {
      uint16_t i;
      for (i = 0; i < this->size_.load(); i++)
        if (KeyCmpLess(key, keys_[i]))
          return children_[i];

      return children_[i];
    }

    BaseNode* findMaxChild(KeyType key) {
      for (uint16_t i = 0; i < this->size_; i++)
        if (KeyCmpGreaterEqual(key, keys_[i]))
          return children_[i + 1];

      return children_[0];
    }

    void insert_inner(KeyType key, BaseNode* child) {
      uint16_t j = 0;
      while (j < this->size_ && KeyCmpLessEqual(keys_[j], key)) {
        j++;
      }

      KeyType insertion_key = key;
      BaseNode* insertion_child = child;
      for (; j <= this->size_; j++) {
        std::swap(keys_[j], insertion_key);
<<<<<<< HEAD
        std::swap(children_[j + 1], insertion_child);
=======
        std::swap(children_[j + 1], child);
>>>>>>> c83fb661
      }
      this->size_++;
    }

    std::atomic<BaseNode *> children_[branch_factor_];
    KeyType keys_[branch_factor_ - 1];
  };

  class LeafNode : public BaseNode {
   public:
    static const uint64_t delete_mask_size_ = 64;

    LeafNode() : BaseNode(NodeType::LEAF), left_(nullptr), right_(nullptr) {};
    ~LeafNode()=default;

    bool insert(KeyType key, ValueType value) {
      // look for deleted slot
      if (this->size_ >= this->limit_.load()) {
        return false;
      }

      keys_[this->size_] = key;
      values_[this->size_] = value;
      this->size_++;

      return true;
    }

    bool Remove(KeyType key, ValueType value) {
      common::SharedLatch::ScopedExclusiveLatch l(&this->base_latch_);
      if (this->size_ == 0) {
        return false;
      }
      if (KeyCmpEqual(key, keys_[this->size_ - 1]) && ValueCmpEqual(value, values_[this->size_ - 1])) {
        this->size_--;
        return true;
      }

      KeyType last_key = keys_[this->size_ - 1];
      ValueType last_value = values_[this->size_ - 1];

      for (uint16_t i = 0; i < this->size_ - 1; i++)
        if (KeyCmpEqual(key, keys_[i]) && ValueCmpEqual(value, values_[i])) {
          keys_[i] = last_key;
          values_[i] = last_value;
          this->size_--;
          return true;
        }
      return false;
    }

    void sort_leaf() {
      uint16_t num_nodes = this->size_.load();
      auto keys = keys_;
      auto values = values_;
      std::pair<KeyType, ValueType> pairs[num_nodes];
      for (uint16_t i = 0; i < num_nodes; i++) {
        pairs[i].first = keys[i];
        pairs[i].second = values[i];
      }

      sort(pairs, pairs + num_nodes);

      for (uint16_t i = 0; i < num_nodes; i++) {
        keys[i] = pairs[i].first;
        values[i] = pairs[i].second;
      }
    }

    bool scan_range(KeyType low, KeyType hi, std::vector<ValueType> *values) {
      common::SharedLatch::ScopedSharedLatch l(&this->base_latch_);
      bool res = true;
      for (uint16_t i = 0; i < this->size_; i++) {
        if (KeyCmpGreaterEqual(keys_[i], low) && KeyCmpLessEqual(keys_[i], hi))
          values->emplace_back(values_[i]);
        else if (KeyCmpGreater(keys_[i], hi))
          res = false;
      }
      return res;
    }

    std::atomic<LeafNode*> left_, right_;
    KeyType keys_[leaf_size_];
    ValueType values_[leaf_size_];
  };

  void Insert(KeyType key, ValueType val) {
    std::vector<InnerNode *> locked_nodes;
    BaseNode *n = this->root_;
    while (n->get_type() != NodeType::LEAF) {
      InnerNode *inner_n = static_cast<InnerNode *>(n);
      inner_n->base_latch_.LockExclusive();
      if (n->size_ < n->limit_) {
        for (InnerNode *node : locked_nodes) {
          node->base_latch_.Unlock();
        }
        locked_nodes.clear();
      }
      locked_nodes.emplace_back(inner_n);
      n = inner_n->findMinChild(key);
    }

    LeafNode *leaf = static_cast<LeafNode *>(n);
    common::SharedLatch::ScopedExclusiveLatch l(&leaf->base_latch_);
    if (leaf->insert(key, val)) {
      for (InnerNode *node : locked_nodes) {
        node->base_latch_.Unlock();
        return;
      }
    }

    leaf->sort_leaf();
    structure_size_ += sizeof(LeafNode);

    LeafNode* new_leaf = new LeafNode();
    uint16_t keep_in_leaf = leaf->size_ / 2;
    for (uint16_t i = keep_in_leaf; i < leaf->size_; i++) {
      new_leaf->keys_[i - keep_in_leaf] = leaf->keys_[i];
      new_leaf->values_[i - keep_in_leaf] = leaf->values_[i];
    }
    new_leaf->size_ = leaf->size_ - keep_in_leaf;
    leaf->size_ = keep_in_leaf;

    if (KeyCmpLess(key, new_leaf->keys_[0])) {
      leaf->insert(key, val);
    } else {
      new_leaf->insert(key, val);
    }

    new_leaf->left_ = leaf;
    new_leaf->right_ = leaf->right_;
    leaf->right_ = new_leaf;
<<<<<<< HEAD
    if (LIKELY(new_leaf->right_ != nullptr)) {
=======
    if (UNLIKELY(new_leaf->right_ != nullptr)) {
>>>>>>> c83fb661
      new_leaf->right_->left_ = new_leaf;
    }

    KeyType new_key = new_leaf->keys_[0];

    if (UNLIKELY(locked_nodes.size() == 0)) {
      TERRIER_ASSERT(leaf == root_, "somehow we had to split a leaf without having to modify the parent");
      structure_size_ += sizeof(InnerNode);
      InnerNode* new_root = new InnerNode();
      new_root->keys_[0] = new_key;
      new_root->children_[0] = leaf;
      new_root->children_[1] = new_leaf;
      root_->size_ = 1;
      root_ = new_root;
      return;
    }

<<<<<<< HEAD
    bool splitting_root = locked_nodes[0] == root_ && locked_nodes[0]->size_ == locked_nodes[0]->limit_;
    std::vector<InnerNode *> new_nodes;
    if (splitting_root) {
      structure_size_+= sizeof(InnerNode);
      new_nodes.emplace_back(new InnerNode());
    }

    InnerNode* old_node, *new_node;

    BaseNode* child_node = static_cast<BaseNode *>(new_leaf);
    for (uint64_t i = locked_nodes.size() - 1; i > 0; i--) {
      old_node = locked_nodes[i];
      structure_size_+= sizeof(InnerNode);
      new_node = new InnerNode();
      uint16_t max = old_node->size_ / 2;
      for (uint16_t j = max + 1; j < old_node->size_; j++) {
        new_node->keys_[j - max - 1] = old_node->keys_[j];
        new_node->children_[j - max] = old_node->children_[j + 1];
        new_node->size_++;
      }
      new_node->children_[0] = old_node->children_[max + 1];
      KeyType new_new_key = old_node->keys_[max];
      old_node->size_ = max;

      if (KeyCmpLess(new_key, new_node->keys_[0])) {
        old_node->insert_inner(new_key, child_node);
      } else {
        new_node->insert_inner(new_key, child_node);
      }

      new_key = new_new_key;
      child_node = static_cast<BaseNode*>(new_node);
=======
    int32_t i = locked_nodes.size() - 1;
    InnerNode* old_node = locked_nodes[i];
    BaseNode* child_node = static_cast<BaseNode *>(new_leaf);
    InnerNode* new_node;
    bool splitting_root = locked_nodes[0] == root_ && locked_nodes[0]->size_ == locked_nodes[0]->limit_;

    while (i > 0 && old_node->size_ == old_node->limit_) {
      structure_size_ += sizeof(InnerNode);

      new_node = new InnerNode();
      uint16_t keep_in_node = old_node->size_ / 2;
      for (uint16_t j = keep_in_node; j < old_node->size_; j++) {
        new_node->keys_[j - keep_in_node] = old_node->keys_[j];
        new_node->values_[j - keep_in_node] = old_node->values_[j];
      }
      old_node->size_ = keep_in_node;

      if (KeyCmpLess(new_key, new_node->keys_[0])) {
        old_node->insert(new_key, val);
      } else {
        new_node->insert(new_key, val);
      }

      i--;
>>>>>>> c83fb661
    }

    if (splitting_root) {
      structure_size_ += sizeof(InnerNode);
      InnerNode* new_root = new InnerNode();
      new_root->keys_[0] = new_key;
      new_root->children_[0] = old_node;
      new_root->children_[1] = new_node;
      root_->size_ = 1;
      root_ = new_root;
    } else {
      TERRIER_ASSERT(locked_nodes[0]->size_ != locked_nodes[0]->limit_,
                     "top node in split was full but not the root");

      locked_nodes[0]->insert_inner(new_key, child_node);
    }

<<<<<<< HEAD
    for (InnerNode* node : locked_nodes) {
      node->base_latch_.Unlock();
    }

  }

  void scan_inc(KeyType min, KeyType max, std::vector<ValueType> * values) {
    bool seen_max = false;
    for (LeafNode* l = FindMin(min); l != nullptr && !seen_max; l = l->right_) {
      common::SharedLatch::ScopedSharedLatch latch(&l->base_latch_);
      for (uint16_t i = 0; i < l->size_; i++)
        if (KeyCmpLessEqual(l->keys_[i], max))
          values->emplace_back(l->values_[i]);
        else
          seen_max = true;
    }
=======
>>>>>>> c83fb661
  }

  inline bool KeyCmpLess(const KeyType &key1, const KeyType &key2) const { return key_cmp_obj(key1, key2); }

  inline bool KeyCmpEqual(const KeyType &key1, const KeyType &key2) const { return key_eq_obj(key1, key2); }

  inline bool KeyCmpGreaterEqual(const KeyType &key1, const KeyType &key2) const { return !KeyCmpLess(key1, key2); }

  inline bool KeyCmpGreater(const KeyType &key1, const KeyType &key2) const { return KeyCmpLess(key2, key1); }

  inline bool KeyCmpLessEqual(const KeyType &key1, const KeyType &key2) const { return !KeyCmpGreater(key1, key2); }

  inline bool ValueCmpEqual(const ValueType &v1, const ValueType &v2) { return value_eq_obj(v1, v2); }

  std::atomic<BaseNode *> root_;
<<<<<<< HEAD
  common::SharedLatch root_latch_;
=======
>>>>>>> c83fb661
  std::atomic<uint64_t> structure_size_;

  // TODO: Check if bool or bool (*) is correct type of predicate
  bool InsertIf(std::function<bool (const ValueType)> predicate, KeyType key, ValueType value);
  LeafNode* FindMin(KeyType key) {}
  LeafNode* FindMax(KeyType key) {}
  void FindRange(KeyType min_key, KeyType max_key, bool is_increasing, std::vector <ValueType> *results);
};

}  // namespace terrier::storage::index<|MERGE_RESOLUTION|>--- conflicted
+++ resolved
@@ -115,20 +115,14 @@
     }
 
     void insert_inner(KeyType key, BaseNode* child) {
-      uint16_t j = 0;
-      while (j < this->size_ && KeyCmpLessEqual(keys_[j], key)) {
-        j++;
-      }
+      uint16_t j;
+      for (j = 0;j < this->size_ && KeyCmpLessEqual(keys_[j], key); j++) {}
 
       KeyType insertion_key = key;
       BaseNode* insertion_child = child;
       for (; j <= this->size_; j++) {
         std::swap(keys_[j], insertion_key);
-<<<<<<< HEAD
         std::swap(children_[j + 1], insertion_child);
-=======
-        std::swap(children_[j + 1], child);
->>>>>>> c83fb661
       }
       this->size_++;
     }
@@ -261,11 +255,7 @@
     new_leaf->left_ = leaf;
     new_leaf->right_ = leaf->right_;
     leaf->right_ = new_leaf;
-<<<<<<< HEAD
-    if (LIKELY(new_leaf->right_ != nullptr)) {
-=======
     if (UNLIKELY(new_leaf->right_ != nullptr)) {
->>>>>>> c83fb661
       new_leaf->right_->left_ = new_leaf;
     }
 
@@ -283,7 +273,6 @@
       return;
     }
 
-<<<<<<< HEAD
     bool splitting_root = locked_nodes[0] == root_ && locked_nodes[0]->size_ == locked_nodes[0]->limit_;
     std::vector<InnerNode *> new_nodes;
     if (splitting_root) {
@@ -316,32 +305,6 @@
 
       new_key = new_new_key;
       child_node = static_cast<BaseNode*>(new_node);
-=======
-    int32_t i = locked_nodes.size() - 1;
-    InnerNode* old_node = locked_nodes[i];
-    BaseNode* child_node = static_cast<BaseNode *>(new_leaf);
-    InnerNode* new_node;
-    bool splitting_root = locked_nodes[0] == root_ && locked_nodes[0]->size_ == locked_nodes[0]->limit_;
-
-    while (i > 0 && old_node->size_ == old_node->limit_) {
-      structure_size_ += sizeof(InnerNode);
-
-      new_node = new InnerNode();
-      uint16_t keep_in_node = old_node->size_ / 2;
-      for (uint16_t j = keep_in_node; j < old_node->size_; j++) {
-        new_node->keys_[j - keep_in_node] = old_node->keys_[j];
-        new_node->values_[j - keep_in_node] = old_node->values_[j];
-      }
-      old_node->size_ = keep_in_node;
-
-      if (KeyCmpLess(new_key, new_node->keys_[0])) {
-        old_node->insert(new_key, val);
-      } else {
-        new_node->insert(new_key, val);
-      }
-
-      i--;
->>>>>>> c83fb661
     }
 
     if (splitting_root) {
@@ -359,27 +322,12 @@
       locked_nodes[0]->insert_inner(new_key, child_node);
     }
 
-<<<<<<< HEAD
     for (InnerNode* node : locked_nodes) {
       node->base_latch_.Unlock();
     }
 
   }
 
-  void scan_inc(KeyType min, KeyType max, std::vector<ValueType> * values) {
-    bool seen_max = false;
-    for (LeafNode* l = FindMin(min); l != nullptr && !seen_max; l = l->right_) {
-      common::SharedLatch::ScopedSharedLatch latch(&l->base_latch_);
-      for (uint16_t i = 0; i < l->size_; i++)
-        if (KeyCmpLessEqual(l->keys_[i], max))
-          values->emplace_back(l->values_[i]);
-        else
-          seen_max = true;
-    }
-=======
->>>>>>> c83fb661
-  }
-
   inline bool KeyCmpLess(const KeyType &key1, const KeyType &key2) const { return key_cmp_obj(key1, key2); }
 
   inline bool KeyCmpEqual(const KeyType &key1, const KeyType &key2) const { return key_eq_obj(key1, key2); }
@@ -393,10 +341,7 @@
   inline bool ValueCmpEqual(const ValueType &v1, const ValueType &v2) { return value_eq_obj(v1, v2); }
 
   std::atomic<BaseNode *> root_;
-<<<<<<< HEAD
   common::SharedLatch root_latch_;
-=======
->>>>>>> c83fb661
   std::atomic<uint64_t> structure_size_;
 
   // TODO: Check if bool or bool (*) is correct type of predicate
